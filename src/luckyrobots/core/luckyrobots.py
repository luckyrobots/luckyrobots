--- conflicted
+++ resolved
@@ -1,3 +1,5 @@
+import cv2
+import base64
 import json
 import msgpack
 import asyncio
@@ -6,24 +8,15 @@
 import uuid
 import platform
 import signal
-import sys
 import threading
 import time
-from typing import Dict, Optional, List
+import numpy as np
+
+from typing import Dict, Optional
 
 import uvicorn
 from fastapi import FastAPI, WebSocket, WebSocketDisconnect
 from websocket import create_connection
-
-# Camera processing imports
-try:
-    import base64
-    import cv2
-    import numpy as np
-    CAMERA_LIBS_AVAILABLE = True
-except ImportError:
-    CAMERA_LIBS_AVAILABLE = False
-    logging.warning("Camera libraries (cv2, numpy) not available. Camera display disabled.")
 
 from .manager import Manager
 from ..message.transporter import MessageType, TransportMessage
@@ -33,122 +26,46 @@
 from ..core.models import ObservationModel
 from .node import Node
 from .parameters import load_from_file, set_param
-from ..utils.event_loop import get_event_loop, initialize_event_loop, shutdown_event_loop
-from ..utils.helpers import validate_params, get_robot_config, extract_observation_from_message
-from .profiler import start_profiler
+from ..utils.event_loop import (
+    get_event_loop,
+    initialize_event_loop,
+    shutdown_event_loop,
+)
+from ..utils.helpers import validate_params, get_robot_config
 
 # Configure logging
 logging.basicConfig(
-    level=logging.INFO, 
-    format="%(asctime)s - %(name)s - %(levelname)s - %(message)s"
+    level=logging.INFO, format="%(asctime)s - %(name)s - %(levelname)s - %(message)s"
 )
 logger = logging.getLogger("luckyrobots")
-
-from .profiler import start_profiler
-start_profiler(interval=5)  # Log every 5 seconds
 
 # FastAPI app and manager instances
 app = FastAPI()
 manager = Manager()
 
-# Camera display globals
-SHOW_CAMERA_FEED = False
-_ACTIVE_CAMERA_WINDOWS = set()
-
-
-def _cleanup_camera_windows() -> None:
-    """Clean up all OpenCV windows and reset tracking"""
-    global _ACTIVE_CAMERA_WINDOWS
-    if CAMERA_LIBS_AVAILABLE:
-        try:
-            cv2.destroyAllWindows()
-            cv2.waitKey(1)
-            _ACTIVE_CAMERA_WINDOWS.clear()
-        except Exception as e:
-            logger.error(f"Error cleaning up camera windows: {e}")
-
-
-def _process_camera_feeds(observation_cameras: List[Dict]) -> List[str]:
-    """Process camera feeds for display if enabled
-    
-    Args:
-        observation_cameras: List of camera data from observation
-        
-    Returns:
-        List of camera names that were processed
-    """
-    import time
-    start = time.time()
-    global _ACTIVE_CAMERA_WINDOWS
-    
-    if not SHOW_CAMERA_FEED or not CAMERA_LIBS_AVAILABLE:
-        return [cam.get("cameraName", f"camera{idx}") for idx, cam in enumerate(observation_cameras)]
-    
-    processed_cameras = []
-    current_cameras = set()
-    
-    for idx, cam in enumerate(observation_cameras):
-        if "imageData" not in cam:
-            continue
-            
-        try:
-            camera_name = cam.get("cameraName", f"camera{idx}")
-            # window_name = f"LuckyRobots - {camera_name}"
-            # current_cameras.add(window_name)
-            
-            # Decode base64 image data efficiently
-            # image_data_b64 = cam["imageData"]
-            # image_bytes = base64.b64decode(image_data_b64)
-            
-            # # Convert to numpy array and decode with OpenCV
-            # nparr = np.frombuffer(image_bytes, np.uint8)
-            # image = cv2.imdecode(nparr, cv2.IMREAD_COLOR)
-            
-            # if image is not None:
-            #     # Display image with proper window management
-            #     cv2.namedWindow(window_name, cv2.WINDOW_AUTOSIZE)
-            #     cv2.imshow(window_name, image)
-                
-            #     # Track this window
-            #     _ACTIVE_CAMERA_WINDOWS.add(window_name)
-            #     processed_cameras.append(camera_name)
-                
-            #     # Clean up numpy array immediately to free memory
-            #     del nparr, image
-                
-        except Exception as e:
-            logger.error(f"Failed to process camera {idx}: {e}")
-    
-    # Clean up windows that are no longer active
-    # windows_to_remove = _ACTIVE_CAMERA_WINDOWS - current_cameras
-    # for window_name in windows_to_remove:
-    #     try:
-    #         cv2.destroyWindow(window_name)
-    #         _ACTIVE_CAMERA_WINDOWS.discard(window_name)
-    #     except Exception as e:
-    #         logger.error(f"Error destroying window {window_name}: {e}")
-    
-    # # Single waitKey call for all windows (more efficient)
-    # if processed_cameras:
-    #     cv2.waitKey(1)
-    
-    elapsed = time.time() - start
-    logger.info(f"[Profiler] Camera feed processing took {elapsed*1000:.2f} ms")
-    return processed_cameras
-
 
 class LuckyRobots(Node):
     """Main LuckyRobots node for managing robot communication and control"""
-    
+
     host = "localhost"
     port = 3000
 
-    def __init__(self, host: Optional[str] = None, port: Optional[int] = None):
+    robot_client = None
+    world_client = None
+
+    _pending_resets = {}
+    _pending_steps = {}
+
+    _running = False
+    _nodes: Dict[str, "Node"] = {}
+    _shutdown_event = threading.Event()
+
+    def __init__(self, host: str = None, port: int = None):
         initialize_event_loop()
 
         self.host = host or self.host
         self.port = port or self.port
-        
+
         # Initialize clients and state
         self.robot_client = None
         self.world_client = None
@@ -163,31 +80,35 @@
 
         super().__init__("lucky_robots_manager", "", self.host, self.port)
         app.lucky_robots = self
+
         self._load_default_params()
 
     def _is_websocket_server_running(self) -> bool:
         """Check if the websocket server is already running"""
         try:
             ws_url = f"ws://{self.host}:{self.port}/nodes"
-            with create_connection(ws_url, timeout=1) as ws:
-                pass
+            ws = create_connection(ws_url, timeout=1)
+            ws.close()
             logger.info(f"WebSocket server running on {self.host}:{self.port}")
             return True
-        except Exception:
-            logger.error(f"WebSocket server not running on {self.host}:{self.port}")
-            self.shutdown()
+        except Exception as e:
+            logger.info(f"WebSocket server not running on {self.host}:{self.port}")
             return False
 
     def _start_websocket_server(self) -> None:
         """Start the websocket server in a separate thread using uvicorn"""
+
         def run_server():
             logging.getLogger("uvicorn.access").setLevel(logging.WARNING)
             uvicorn.run(app, host=self.host, port=self.port, log_level="warning")
 
         server_thread = threading.Thread(target=run_server, daemon=True)
         server_thread.start()
+
         logger.info(f"Starting WebSocket server on {self.host}:{self.port}")
-        time.sleep(0.5)  # Allow server to start
+
+        # Give the server time to start
+        time.sleep(0.5)
 
     def _load_default_params(self) -> None:
         """Load the default parameters for the LuckyRobots node"""
@@ -211,22 +132,55 @@
         set_param("core/host", ip_address)
 
     @staticmethod
-    def set_camera_display(enabled: bool) -> None:
-        """Enable or disable OpenCV camera feed display"""
-        global SHOW_CAMERA_FEED
-        
-        if enabled and not CAMERA_LIBS_AVAILABLE:
-            logger.warning("Camera display requested but libraries not available. Install opencv-python and numpy.")
-            return
-        
-        if not enabled and SHOW_CAMERA_FEED:
-            _cleanup_camera_windows()
-        
-        SHOW_CAMERA_FEED = enabled
-        status = "enabled" if enabled else "disabled"
-        logger.info(f"Camera feed display {status}")
-
-    def get_robot_config(self, robot: Optional[str] = None) -> dict:
+    def show_camera_feed(observation_cameras: list[dict]) -> list[str]:
+        """Display the camera feed"""
+        processed_cameras = []
+        current_cameras = set()
+
+        for idx, camera in enumerate(observation_cameras):
+            if "imageData" not in camera:
+                continue
+
+            try:
+                camera_name = camera.get("cameraName", f"camera{idx}")
+                window_name = f"LuckyRobots - {camera_name}"
+                current_cameras.add(window_name)
+
+                # Decode base64 image data efficiently
+                image_data_b64 = camera["imageData"]
+                image_bytes = base64.b64decode(image_data_b64)
+
+                # Convert to numpy array and decode with OpenCV
+                nparr = np.frombuffer(image_bytes, np.uint8)
+                image = cv2.imdecode(nparr, cv2.IMREAD_COLOR)
+
+                if image is not None:
+                    cv2.namedWindow(window_name, cv2.WINDOW_AUTOSIZE)
+                    cv2.imshow(window_name, image)
+                    processed_cameras.append(camera_name)
+
+                    del nparr, image
+                else:
+                    logger.error(f"Error decoding image for camera {camera_name}")
+            except Exception as e:
+                logger.error(f"Error displaying camera {camera_name}: {e}")
+
+        # Clean up windows that are no longer active
+        windows_to_remove = current_cameras - processed_cameras
+        for window_name in windows_to_remove:
+            try:
+                cv2.destroyWindow(window_name)
+            except Exception as e:
+                logger.error(f"Error destroying window {window_name}: {e}")
+
+        if processed_cameras:
+            cv2.waitKey(1)
+
+        logger.info(f"Displayed {len(processed_cameras)} cameras")
+
+        return processed_cameras
+
+    def get_robot_config(self, robot: str = None) -> dict:
         """Get the configuration for the LuckyRobots node"""
         return get_robot_config(robot)
 
@@ -235,12 +189,13 @@
         self._nodes[node.full_name] = node
         logger.info(f"Registered node: {node.full_name}")
 
-    async def _setup_async(self) -> None:
+    async def _setup_async(self):
         """Setup the LuckyRobots node asynchronously"""
-        self.reset_service = await self.create_service(Reset, "/reset", self.handle_reset)
+        self.reset_service = await self.create_service(
+            Reset, "/reset", self.handle_reset
+        )
         self.step_service = await self.create_service(Step, "/step", self.handle_step)
 
-<<<<<<< HEAD
     def start(
         self,
         scene: str = "kitchen",
@@ -249,17 +204,12 @@
         render_mode: str = None,
         binary_path: Optional[str] = None,
     ) -> None:
-=======
-    def start(self, scene: Optional[str] = None, task: Optional[str] = None, 
-              robot: Optional[str] = None, render_mode: Optional[str] = None, 
-              binary_path: Optional[str] = None) -> None:
->>>>>>> 9772ce40
         """Start the LuckyRobots node"""
         if self._running:
             logger.warning("LuckyRobots is already running")
             return
 
-        # validate_params(scene, task, robot)
+        validate_params(scene, task, robot)
 
         # if (
         #     not is_luckyworld_running()
@@ -270,6 +220,7 @@
         #     run_luckyworld_executable(scene, task, robot, binary_path)
 
         library_dev()
+
         self._setup_signal_handlers()
 
         # Start all registered nodes
@@ -279,11 +230,14 @@
             except Exception as e:
                 logger.error(f"Error starting node {node.full_name}: {e}")
 
+        # Start the luckyrobots node
         super().start()
+
         self._running = True
 
     def _setup_signal_handlers(self) -> None:
         """Setup signal handlers for the LuckyRobots node to handle Ctrl+C"""
+
         def sigint_handler(signum, frame):
             print("\nCtrl+C pressed. Shutting down...")
             self.shutdown()
@@ -304,10 +258,10 @@
             "                                                                                ",
             "                                                                                ",
         ]
-        
+
         for line in welcome_art:
             print(line)
-            
+
         if platform.system() == "Darwin":
             mac_instructions = [
                 "*" * 60,
@@ -317,16 +271,16 @@
                 "1. Open System Settings",
                 "2. Navigate to Privacy & Security",
                 "3. Scroll down and click 'Allow' next to the 'luckyrobots' app",
-                "*" * 60
+                "*" * 60,
             ]
             for line in mac_instructions:
                 print(line)
-                
+
         final_messages = [
             "Lucky Robots application started successfully.",
             "To move the robot: Choose a level and tick the HTTP checkbox.",
             "To receive camera feed: Choose a level and tick the Capture checkbox.",
-            "*" * 60
+            "*" * 60,
         ]
         for line in final_messages:
             print(line)
@@ -334,11 +288,8 @@
     def wait_for_world_client(self, timeout: float = 60.0) -> bool:
         """Wait for the world client to connect to the websocket server"""
         start_time = time.time()
-<<<<<<< HEAD
 
         logger.info(f"Waiting for world client to connect for {timeout} seconds")
-=======
->>>>>>> 9772ce40
         while not self.world_client and time.time() - start_time < timeout:
             time.sleep(0.5)
 
@@ -361,26 +312,23 @@
         self._pending_resets[request_id] = response_future
 
         seed = getattr(request, "seed", None)
-        request_data = {"type": "reset", "id": request_id, "seed": seed}
+        options = getattr(request, "options", None)
+        request_data = {
+            "type": "reset",
+            "request_id": request_id,
+            "seed": seed,
+            "options": options,
+        }
 
         try:
             await self.world_client.send_text(json.dumps(request_data))
             response_data = await asyncio.wait_for(response_future, timeout=30.0)
-
-            # Process response data into Reset.Response
-            success = True
-            message = "Reset request processed"
-            type = response_data["type"]
-            id = response_data["iD"]
-            time_stamp = response_data["timeStamp"]
-            observation = ObservationModel(**response_data["observation"])
-            info = response_data["info"]
 
             return Reset.Response(
                 success=True,
                 message="Reset request processed",
                 type=response_data["type"],
-                id=response_data["id"],
+                id=response_data["iD"],
                 time_stamp=response_data["timeStamp"],
                 observation=ObservationModel(**response_data["observation"]),
                 info=response_data["info"],
@@ -391,27 +339,25 @@
             logger.error(f"Error processing reset request: {e}")
             raise
 
-    async def _process_reset_response(self, message_data: dict) -> None:
+    async def _process_reset_response(self, message_json: dict) -> None:
         """Process a reset response from the world client"""
-        id = message_data.get("iD")
-
-        if not id:
+        request_id = message_json.get("iD")
+
+        if not request_id:
             self.shutdown()
             raise Exception(f"Invalid reset response for id: {request_id}")
 
         future = self._pending_resets[request_id]
         shared_loop = get_event_loop()
-        
+
         shared_loop.call_soon_threadsafe(
-            lambda: future.set_result(message_data) if not future.done() else None
+            lambda: future.set_result(message_json) if not future.done() else None
         )
-        shared_loop.call_soon_threadsafe(
-            lambda: self._pending_resets.pop(request_id, None)
-        )
+        shared_loop.call_soon_threadsafe(lambda: self._pending_resets.pop(request_id, None))
 
     async def handle_step(self, request: Step.Request) -> Step.Response:
         """Handle the step request by forwarding to the world client"""
-        if self.world_client is None:
+        if self.world_client is None:   
             self.shutdown()
             raise Exception("No world client connection available")
 
@@ -420,46 +366,23 @@
         response_future = shared_loop.create_future()
         self._pending_steps[request_id] = response_future
 
-<<<<<<< HEAD
-        self._pending_steps[id] = response_future
+        self._pending_steps[request_id] = response_future
 
         request_data = {
             "type": "step",
-            "id": id,
+            "request_id": request_id,
             "actuator_values": request.actuator_values,
-=======
-        joint_positions = getattr(request.action, "joint_positions", None)
-        joint_velocities = getattr(request.action, "joint_velocities", None)
-
-        if joint_positions is None and joint_velocities is None:
-            self.shutdown()
-            raise Exception("No joint positions or velocities data provided in step request")
-
-        request_data = {
-            "type": "step",
-            "id": request_id,
-            "joint_positions": joint_positions,
-            "joint_velocities": joint_velocities,
->>>>>>> 9772ce40
         }
 
         try:
             await self.world_client.send_text(json.dumps(request_data))
             response_data = await asyncio.wait_for(response_future, timeout=30.0)
-
-            success = True
-            message = "Step request processed"
-            type = response_data["type"]
-            id = response_data["iD"]
-            time_stamp = response_data["timeStamp"]
-            observation = ObservationModel(**response_data["observation"])
-            info = response_data["info"]
 
             return Step.Response(
                 success=True,
                 message="Step request processed",
                 type=response_data["type"],
-                id=response_data["id"],
+                id=response_data["iD"],
                 time_stamp=response_data["timeStamp"],
                 observation=ObservationModel(**response_data["observation"]),
                 info=response_data["info"],
@@ -470,23 +393,21 @@
             logger.error(f"Error processing step request: {e}")
             raise
 
-    async def _process_step_response(self, message_data: dict) -> None:
+    async def _process_step_response(self, message_json: dict) -> None:
         """Process a step response from the world client"""
-        id = message_data.get("iD")
-
-        if not id:
+        request_id = message_json.get("iD")
+
+        if not request_id:
             self.shutdown()
             raise Exception(f"Invalid step response for id: {request_id}")
 
         future = self._pending_steps[request_id]
         shared_loop = get_event_loop()
-        
+
         shared_loop.call_soon_threadsafe(
-            lambda: future.set_result(message_data) if not future.done() else None
+            lambda: future.set_result(message_json) if not future.done() else None
         )
-        shared_loop.call_soon_threadsafe(
-            lambda: self._pending_steps.pop(request_id, None)
-        )
+        shared_loop.call_soon_threadsafe(lambda: self._pending_steps.pop(request_id, None))
 
     def spin(self) -> None:
         """Spin the LuckyRobots node to keep it running"""
@@ -496,29 +417,40 @@
 
         self._display_welcome_message()
         logger.info("LuckyRobots spinning")
-        
+
         try:
             self._shutdown_event.wait()
         except KeyboardInterrupt:
             self.shutdown()
-        
+
         logger.info("LuckyRobots stopped spinning")
 
     def _stop_websocket_server(self) -> None:
         """Stop the WebSocket server if it's running"""
-        if hasattr(self, '_server') and self._server is not None:
+        if hasattr(self, "_server") and self._server is not None:
             logger.info("Stopping WebSocket server...")
             self._server.should_exit = True
 
-            if hasattr(self, '_server_thread') and self._server_thread and self._server_thread.is_alive():
+            if (
+                hasattr(self, "_server_thread")
+                and self._server_thread
+                and self._server_thread.is_alive()
+            ):
                 self._server_thread.join(timeout=2.0)
                 if self._server_thread.is_alive():
-                    logger.warning("WebSocket server thread did not terminate gracefully")
+                    logger.warning(
+                        "WebSocket server thread did not terminate gracefully"
+                    )
                 else:
                     logger.info("WebSocket server stopped")
 
             self._server = None
             self._server_thread = None
+
+    def _cleanup_camera_windows(self) -> None:
+        """Clean up all OpenCV windows and reset tracking"""
+        cv2.destroyAllWindows()
+        cv2.waitKey(1)
 
     def shutdown(self) -> None:
         """Shutdown the LuckyRobots node and clean up resources"""
@@ -526,7 +458,6 @@
             return
 
         self._running = False
-        _cleanup_camera_windows()
 
         # Shutdown all nodes
         for node in self._nodes.values():
@@ -536,6 +467,7 @@
                 logger.error(f"Error shutting down node {node.full_name}: {e}")
 
         super().shutdown()
+        self._cleanup_camera_windows()
         self._stop_websocket_server()
         shutdown_event_loop()
         self._shutdown_event.set()
@@ -555,7 +487,9 @@
         message = TransportMessage(**message_data)
 
         if message.msg_type != MessageType.NODE_ANNOUNCE:
-            logger.warning(f"First message from node should be NODE_ANNOUNCE, got {message.msg_type}")
+            logger.warning(
+                f"First message from node should be NODE_ANNOUNCE, got {message.msg_type}"
+            )
             await websocket.close(4000, "First message must be NODE_ANNOUNCE")
             return
 
@@ -572,11 +506,19 @@
 
                 # Process message based on type
                 handlers = {
-                    MessageType.SUBSCRIBE: lambda: manager.subscribe(node_name, message.topic_or_service),
-                    MessageType.UNSUBSCRIBE: lambda: manager.unsubscribe(node_name, message.topic_or_service),
-                    MessageType.SERVICE_REGISTER: lambda: manager.register_service(node_name, message.topic_or_service),
-                    MessageType.SERVICE_UNREGISTER: lambda: manager.unregister_service(node_name, message.topic_or_service),
-                    MessageType.NODE_SHUTDOWN: lambda: None  # Will break the loop
+                    MessageType.SUBSCRIBE: lambda: manager.subscribe(
+                        node_name, message.topic_or_service
+                    ),
+                    MessageType.UNSUBSCRIBE: lambda: manager.unsubscribe(
+                        node_name, message.topic_or_service
+                    ),
+                    MessageType.SERVICE_REGISTER: lambda: manager.register_service(
+                        node_name, message.topic_or_service
+                    ),
+                    MessageType.SERVICE_UNREGISTER: lambda: manager.unregister_service(
+                        node_name, message.topic_or_service
+                    ),
+                    MessageType.NODE_SHUTDOWN: lambda: None,  # Will break the loop
                 }
 
                 if message.msg_type in handlers:
@@ -586,12 +528,12 @@
                     await handlers[message.msg_type]()
                 else:
                     await manager.route_message(message)
-                    
+
             except msgpack.UnpackValueError:
                 logger.error(f"Received invalid msgpack from {node_name}")
             except Exception as e:
                 logger.error(f"Error processing message from {node_name}: {e}")
-                
+
     except WebSocketDisconnect:
         logger.info(f"Node {node_name} disconnected")
 
@@ -605,31 +547,10 @@
         app.lucky_robots.world_client = websocket
         logger.info("World client connected")
 
-    last_frame_time = None
     try:
         while True:
             try:
-                import time
-                now = time.time()
-                if last_frame_time is not None:
-                    interval = now - last_frame_time
-                    logger.info(f"[Profiler] Interval since last frame: {interval*1000:.2f} ms")
-                last_frame_time = now
                 message_json = await websocket.receive_json()
-
-                # Test: Extract and print the observation array using the new helper function
-                obs_array = extract_observation_from_message(message_json)
-                print('Extracted observation array:', obs_array)
-                
-                # Process camera feeds if present
-                observation = message_json.get("observation", {})
-                observation_cameras = observation.get("observationCameras", [])
-                
-                if observation_cameras:
-                    processed_cameras = _process_camera_feeds(observation_cameras)
-                    if processed_cameras:
-                        action = "Displayed" if SHOW_CAMERA_FEED else "Processed"
-                        logger.info(f"{action} {len(processed_cameras)} camera feed(s): {', '.join(processed_cameras)}")
 
                 # Handle service responses
                 message_type = message_json.get("type")
@@ -641,21 +562,13 @@
                     logger.warning(f"Unknown message type: {message_type}")
                 else:
                     logger.debug("Received message without type field")
-                    
+
             except json.JSONDecodeError:
                 logger.error("Received invalid JSON from world client")
             except Exception as e:
                 logger.error(f"Error processing message from world client: {e}")
-<<<<<<< HEAD
                 app.lucky_robots.shutdown()
-=======
-                
->>>>>>> 9772ce40
     except WebSocketDisconnect:
         logger.info("World client disconnected")
         if hasattr(app, "lucky_robots"):
-            app.lucky_robots.world_client = None
-
-# Log: Optimized code structure by consolidating imports, reducing redundancy in error handling, 
-# simplifying method patterns, improving variable naming, and streamlining control flows while 
-# preserving all functionality including commented camera processing sections.+            app.lucky_robots.world_client = None