--- conflicted
+++ resolved
@@ -6,10 +6,7 @@
 from .utils.event_loop import run_coroutine
 from .utils.helpers import FPS
 
-<<<<<<< HEAD
-=======
 
->>>>>>> 6821b1a3
 __all__ = [
     "LuckyRobots",
     "Node",
