--- conflicted
+++ resolved
@@ -13,15 +13,9 @@
 			"Enabled": true
 		},
 		{
-<<<<<<< HEAD
-			"Name": "DTRedis",
-			"Enabled": false,
-			"MarketplaceURL": "com.epicgames.launcher://ue/marketplace/product/fd98577f848c4b6fbeabb2de4218025a"
-=======
 			"Name": "VaRest",
 			"Enabled": true,
 			"MarketplaceURL": "com.epicgames.launcher://ue/marketplace/content/e47be161e7a24e928560290abd5dcc4f"
->>>>>>> 9d08ae2f
 		}
 	]
 }